[package]
name = "horizon"
version = "0.1.0"
edition = "2021"

# See more keys and their definitions at https://doc.rust-lang.org/cargo/reference/manifest.html

[dependencies]
rayon = "1.8.0"
mac_address = "1.1.5"
sysinfo = "0.30.5"
blake3 = "1.5.0"
hex = "0.4.3"
<<<<<<< HEAD

secrecy = { version = "0.8.0", features = ["alloc"] }
zeroize = "1.7.0"
=======
double-ratchet-2 = { version = "0.3.6", features = ["ring"] }
>>>>>>> d009705f
<|MERGE_RESOLUTION|>--- conflicted
+++ resolved
@@ -11,10 +11,7 @@
 sysinfo = "0.30.5"
 blake3 = "1.5.0"
 hex = "0.4.3"
-<<<<<<< HEAD
+double-ratchet-2 = { version = "0.3.6", features = ["ring"] }
 
 secrecy = { version = "0.8.0", features = ["alloc"] }
-zeroize = "1.7.0"
-=======
-double-ratchet-2 = { version = "0.3.6", features = ["ring"] }
->>>>>>> d009705f
+zeroize = "1.7.0"